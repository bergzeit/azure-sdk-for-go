--- conflicted
+++ resolved
@@ -4,18 +4,6 @@
 [![Build Status](https://travis-ci.org/Azure/azure-sdk-for-go.svg?branch=master)](https://travis-ci.org/Azure/azure-sdk-for-go) 
 [![Go Report Card](https://goreportcard.com/badge/github.com/Azure/azure-sdk-for-go)](https://goreportcard.com/report/github.com/Azure/azure-sdk-for-go)
 
-<<<<<<< HEAD
-azure-sdk-for-go provides Go packages for using Azure services. It has been
-tested with Go 1.8 and 1.9. To be notified about updates and changes, subscribe
-to the [Azure update feed][].
-
-:exclamation: **NOTE:** This project is in preview and breaking changes are 
-introduced frequently. Therefore, vendoring dependencies is even more
-important than usual. We use [dep](https://github.com/golang/dep).
-
-### Install:
-
-=======
 azure-sdk-for-go provides Go packages for managing and using Azure services. It has been
 tested with Go 1.8, 1.9 and 1.10.
 
@@ -48,36 +36,21 @@
 
 ### Install
 
->>>>>>> 6bad82d0
 ```sh
 $ go get -u github.com/Azure/azure-sdk-for-go/...
 ```
 
-<<<<<<< HEAD
-or if you use dep (recommended), within your project run:
-=======
 or if you use dep, within your repo run:
->>>>>>> 6bad82d0
 
 ```sh
 $ dep ensure -add github.com/Azure/azure-sdk-for-go
 ```
 
-<<<<<<< HEAD
-If you need to install Go, follow [the official instructions][].
-
-[the official instructions]: https://golang.org/dl/
-
-### Use:
-
-For complete examples see [Azure-Samples/azure-sdk-for-go-samples][samples_repo].
-=======
 If you need to install Go, follow [the official instructions](https://golang.org/dl/).
 
 ### Use
 
 For complete examples of many scenarios see [Azure-Samples/azure-sdk-for-go-samples][samples_repo].
->>>>>>> 6bad82d0
 
 1. Import a package from the [services][services_dir] directory.
 1. Create and authenticate a client with a `New*Client` func, e.g.
@@ -85,20 +58,14 @@
 1. Invoke API methods using the client, e.g. `c.CreateOrUpdate(...)`.
 1. Handle responses.
 
-<<<<<<< HEAD
+[services_dir]: https://github.com/Azure/azure-sdk-for-go/tree/master/services
+
 For example, to create a new virtual network (substitute your own values for
 strings in angle brackets):
 
-=======
-[services_dir]: https://github.com/Azure/azure-sdk-for-go/tree/master/services
-
-For example, to create a new virtual network (substitute your own values for
-strings in angle brackets):
-
 Note: For more on `OAuthTokenProvider` and authentication see [the next
   section](#authentication).
 
->>>>>>> 6bad82d0
 ```go
 import (
 	"github.com/Azure/azure-sdk-for-go/services/network/mgmt/2017-09-01/network"
@@ -137,22 +104,6 @@
   nil)
 ```
 
-<<<<<<< HEAD
-## Authentication
-
-Most operations require an OAuth token for authentication and authorization.
-You can get one from Azure AD using the
-[adal](https://github.com/Azure/go-autorest/tree/master/autorest/adal)
-package and a service principal as shown in the following example.
-
-If you need to create a service principal (aka Client, App), run
-`az ad sp create-for-rbac -n "<app_name>"` 
-in the [azure-cli](https://github.com/Azure/azure-cli), see these
-[docs](https://docs.microsoft.com/cli/azure/create-an-azure-service-principal-azure-cli?view=azure-cli-latest)
-for more info.
-
-Copy the new principal's ID, secret, and tenant ID for use in your app, e.g. as follows:
-=======
 ### Authentication
 
 Most SDK operations require an OAuth token for authentication and authorization.
@@ -171,7 +122,6 @@
 for more info. Copy the new principal's ID, secret, and tenant ID for use in
 your app.
 
->>>>>>> 6bad82d0
 
 ```go
 import (
@@ -181,15 +131,9 @@
 
 var (
 	clientID =        "<service_principal_ID>"
-<<<<<<< HEAD
-	subscriptionID =  "<subscription_ID>"
-	tenantID =        "<tenant_ID>"
-	clientSecret =    "<service_principal_secret>"
-=======
 	clientSecret =    "<service_principal_secret>"
 	tenantID =        "<tenant_ID>"
 	subscriptionID =  "<subscription_ID>"
->>>>>>> 6bad82d0
 )
 
 func getServicePrincipalToken() (adal.OAuthTokenProvider, error) {
@@ -201,90 +145,6 @@
 		azure.PublicCloud.ResourceManagerEndpoint)
 }
 ```
-<<<<<<< HEAD
-
-## Background
-
-Most packages in the SDK are generated from [Azure API specs][] with
-[Azure/autorest][] and [Azure/autorest.go][].
-
-[Azure API Specs]: https://github.com/Azure/azure-rest-api-specs
-[Azure/autorest]: https://github.com/Azure/autorest
-[Azure/autorest.go]: https://github.com/Azure/autorest.go
-
-A list of available services and package import paths is in [SERVICES.md][].
-
-## Versioning
-
-*More info in [the wiki](https://github.com/Azure/azure-sdk-for-go/wiki/Versioning)*
-
-You'll need to consider both SDK and API versions when selecting your
-targets. The following will describe them one by one.
-
-**SDK versions** are set with repository-wide [tags][]. We try to adhere to
-[semver][], so although we've long moved past version zero, we continue to
-add `-beta` to versions because **this package is still in preview.**
-
-[tags]: https://github.com/Azure/azure-sdk-for-go/tags
-[semver]: https://semver.org
-
-Azure **API versions** are typically a date string of form
-`yyyy-mm-dd[-preview|-beta]`. Whatever SDK version you use, you must also
-specify an API version in your import path, for example:
-
-```go
-import "github.com/Azure/azure-sdk-for-go/services/compute/mgmt/2016-03-01/compute"
-import "github.com/Azure/azure-sdk-for-go/services/network/mgmt/2017-09-01/network"
-```
-
-For a list of all available services and versions see [godoc][services_godoc]
-or start with `find ./services -type d -mindepth 3` within this repo. 
-
-Azure **API profiles** specify a subset of APIs and versions offered in
-specific Azure regions and Azure Stack. The 2017-03-09 profile is intended for
-use with Azure Stack and includes compatible Compute, Network, Storage and
-Group management APIs. You can use it as follows:
-
-```go
-import "github.com/Azure/azure-sdk-for-go/profiles/2017-03-09/compute/mgmt/compute"
-import "github.com/Azure/azure-sdk-for-go/profiles/2017-03-09/network/mgmt/network"
-import "github.com/Azure/azure-sdk-for-go/profiles/2017-03-09/resources/mgmt/..."
-import "github.com/Azure/azure-sdk-for-go/profiles/2017-03-09/storage/mgmt/storage"
-```
-
-We also provide two special profiles: `latest` and `preview`. These will always
-refer to the most recent stable or preview API versions for each service. For
-example, to automatically use the most recent Compute APIs, use one of the following
-imports:
-
-```go
-import "github.com/Azure/azure-sdk-for-go/profiles/latest/compute/mgmt/compute"
-import "github.com/Azure/azure-sdk-for-go/profiles/preview/compute/mgmt/compute"
-```
-
-## Resources
-
-- SDK docs are at [godoc.org](https://godoc.org/github.com/Azure/azure-sdk-for-go/).
-- SDK samples are at [Azure-Samples/azure-sdk-for-go-samples](https://github.com/Azure-Samples/azure-sdk-for-go-samples).
-- SDK notifications are published via the [Azure update feed][].
-- Azure API docs are at [docs.microsoft.com/rest/api](https://docs.microsoft.com/rest/api/).
-- General Azure docs are at [docs.microsoft.com/azure](https://docs.microsoft.com/azure).
-
-## License
-
-Apache 2.0, see [LICENSE][].
-
-## Contribute
-
-See [CONTRIBUTING.md][]. 
-
-[services_dir]: https://github.com/Azure/azure-sdk-for-go/tree/master/services
-[samples_repo]: https://github.com/Azure-Samples/azure-sdk-for-go-samples
-[Azure update feed]: https://azure.microsoft.com/updates/
-[LICENSE]: ./LICENSE
-[CONTRIBUTING.md]: ./CONTRIBUTING.md
-[services_godoc]: https://godoc.org/github.com/Azure/azure-sdk-for-go/services
-=======
 
 # Versioning
 
@@ -379,4 +239,3 @@
 See [CONTRIBUTING.md](./CONTRIBUTING.md).
 
 [samples_repo]:         https://github.com/Azure-Samples/azure-sdk-for-go-samples
->>>>>>> 6bad82d0
