--- conflicted
+++ resolved
@@ -19,11 +19,10 @@
 
 import (
 	"context"
-	"net/http"
-
 	"github.com/Azure/go-autorest/autorest"
 	"github.com/Azure/go-autorest/autorest/azure"
 	"github.com/Azure/go-autorest/autorest/validation"
+	"net/http"
 )
 
 // KeysClient is the automation Client
@@ -43,11 +42,7 @@
 
 // ListByAutomationAccount retrieve the automation keys for an account.
 //
-<<<<<<< HEAD
-// automationAccountName is the automation account name.
-=======
 // resourceGroupName is the resource group name. automationAccountName is the automation account name.
->>>>>>> 42595a18
 func (client KeysClient) ListByAutomationAccount(ctx context.Context, resourceGroupName string, automationAccountName string) (result KeyListResult, err error) {
 	if err := validation.Validate([]validation.Validation{
 		{TargetValue: resourceGroupName,
@@ -79,12 +74,8 @@
 // ListByAutomationAccountPreparer prepares the ListByAutomationAccount request.
 func (client KeysClient) ListByAutomationAccountPreparer(ctx context.Context, resourceGroupName string, automationAccountName string) (*http.Request, error) {
 	pathParameters := map[string]interface{}{
+		"automationAccountName": autorest.Encode("path", automationAccountName),
 		"resourceGroupName":     autorest.Encode("path", resourceGroupName),
-		"automationAccountName": autorest.Encode("path", automationAccountName),
-<<<<<<< HEAD
-=======
-		"resourceGroupName":     autorest.Encode("path", resourceGroupName),
->>>>>>> 42595a18
 		"subscriptionId":        autorest.Encode("path", client.SubscriptionID),
 	}
 
